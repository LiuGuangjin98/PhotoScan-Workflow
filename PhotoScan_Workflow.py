--- conflicted
+++ resolved
@@ -38,13 +38,11 @@
 The DEM will be generated in duplicated chunk: "chunk name"_DEM respectively
 Therefore, please avoid "_DEM" in your chunk name. Otherwise, it will not be processed.
 """
-<<<<<<< HEAD
 try:
     import Metashape as PhotoScan
 except ImportError:
     import PhotoScan
-=======
-import PhotoScan
+
 import os
 import numpy as np
 from numpy import cos, radians
@@ -54,7 +52,6 @@
 from sklearn import linear_model
 from sklearn.cluster import DBSCAN
 from sklearn.mixture import GaussianMixture
->>>>>>> 34ed8868
 
 doc = PhotoScan.app.document
 
